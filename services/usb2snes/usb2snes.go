--- conflicted
+++ resolved
@@ -312,17 +312,6 @@
 				break serverLoop
 			}
 
-<<<<<<< HEAD
-			//var confidence bool
-			//var outHeaderBytes []byte
-			deviceMemoryMapping, _, _, err = mapping.Detect(context.Background(), device, nil, nil)
-			if err != nil {
-				log.Printf("usb2snes: %s: could not detect memory mapping: %s\n", clientName, err)
-				// some drivers like retroarch can accept certain requests (such as for RAM and SRAM)
-				// without knowing the memory mapping. so allow the connection to go forward and
-				// individual requests can fail
-				err = nil
-=======
 			deviceMemoryMapping = sni.MemoryMapping_Unknown
 
 			var requiresMemoryMapping bool
@@ -335,7 +324,6 @@
 					err = nil
 					deviceMemoryMapping = sni.MemoryMapping_Unknown
 				}
->>>>>>> cee14c42
 			}
 			break
 		case "Info":
